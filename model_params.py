import numpy as np
import squigglepy as sq

from datetime import datetime

from model_data import model_data

# -----------
# GET INITIAL
# -----------

# Default parameters
reliability_metric = 'performance_50p'
doubling_time_5percentile = 105 # days
doubling_time_95percentile = 333 # days
end_year = 2030

# START TASK LENGTH: How many max minutes of all AGI-relevant tasks can AI reliably do to a sufficient degree of reliability?

# define current best
best_model = max(
    (m for m in model_data.values() if m.get(reliability_metric) is not None), 
    key=lambda m: m[reliability_metric]
)
current_best = best_model[reliability_metric]
current_best_date = best_model['launch_date']


# ------------------
# DEFINE ADJUSTMENTS
# ------------------

# 1. Elicitiation boost - Can you get a boost to scores by iterating on scaffolding and other elicitation techniques? How much should we multiply up to adjust for this?
elicitation_boost = sq.mixture([
        [0.3, 1.0],  # 30% chance no, 40% chance you can get a 1.2x speed up, 30% chance of 1.5x.
        [0.4, 1.2],
        [0.3, 1.5],
    ])

# 2. METR didn't use human-cost inference compute. Can you get a boost to scores by increasing inference compute to human level? How much should we multiply up task length to adjust for this?
inference_compute_adj = sq.lognorm(lognorm_mean=2, lognorm_sd=1, lclip=1)

# 3. What amount of reliability will we need? Is 50% sufficient? Probability distribution over hypotheses
reliability_needed = sq.mixture(
    [[0.2, 0.5], [0.5, 0.8], [0.1, 0.9], [0.1, 0.95], [0.1, 0.99]]
)
<<<<<<< HEAD
=======
if hacca_mode:
    reliability_needed = sq.mixture(
        [[0.2, 0.5], [0.5, 0.8], [0.1, 0.9], [0.1, 0.95], [0.1, 0.99]]
    )
>>>>>>> ca812cbe

# Turn the reliability number into an actual adjustment mulitiplier
def reliability_count_to_penalty(reliability):
    r = np.asarray(reliability, dtype=float)
    reliability = np.array([0.50, 0.80, 0.90, 0.95, 0.99])
    penalty = np.array([1.0, 0.25, 0.25**2, 0.25**3, 0.25**4])
    matches = r[..., None] == reliability
    hit_any = matches.any(axis=-1)
    idx = matches.argmax(axis=-1)
    out = np.full_like(r, np.nan, dtype=float)
    out[hit_any] = penalty[idx[hit_any]]
    return out


# 4. Adjustment for task type penalty -- How much multiplier should we adjust down to adjust for the fact that METR's suite is not all AGI relevant tasks?
task_type_penalty = sq.mixture([
        [0.1, 1],  # 10% chance that METR's software tasks are sufficient for AGI
        [0.9, 1 / sq.lognorm(5, 200)],
    ])  # 90% chance that true AGI tasks are 5-200x harder than METR's software tasks
# This is roughly based on comparing OSWorld to METR https://metr.org/blog/2025-07-14-how-does-time-horizon-vary-across-domains/

# 5. Adjustment for messy tasks -- benchmark tasks are clean, very well specified, and close-ended. Real world tasks are not. How much to adjust for that?
messy_tasks_penalty = sq.mixture([[0.1, 1], [0.9, 1 / sq.norm(1, 10)]])

# 6. Experience pentalty -- How much multiplier should we adjust down to adjust for the fact that METR's contractors are not max skill?
# METR March 2025 'horizon length' paper finds maintainers do 5-18x better than contractors. Jul 2025 paper finds negative speedup from experienced SWEs using AI.
experience_penalty = sq.mixture([
        [0.3, 1],  # 30% case for not adjusting for this, because a lot of the economy is not max skill and maybe max skill isn't really necessary
        [0.4, 1 / sq.lognorm(5, 18)],  # 40% for making METR's 5-18x adjustment
        [0.3, 1 / sq.lognorm(1, 5)],
    ])  # 30% for making a milder compromise adjustment


# ---------------------
# CREATE DISTRIBUTION #
# ---------------------

# Start with current best, add elicitation boost
start_task_length = current_best * elicitation_boost

# add inference compute adjustment
start_task_length = start_task_length * inference_compute_adj

# add reliability penalty
start_task_length = start_task_length * sq.dist_fn(
    reliability_needed, reliability_count_to_penalty
)

# Add task type penalty
start_task_length *= task_type_penalty

# Add messy tasks penalty
start_task_length *= messy_tasks_penalty

# Add experience penalty
start_task_length *= experience_penalty

# Add a minimum value of 1sec
start_task_length = sq.dist_max(1 / 60 / 60, start_task_length)


# -------------------
# ADDITIONAL PARAMS #
# -------------------

# -----------
# AGI TASK LENGTH: What length of time (in hours) is needed to be AGI?
agi_task_length = sq.lognorm(80, 2000, credibility=80, lclip=40)

# -----------
# DOUBLING TIME: How many days does it take to double the effective task length?
doubling_time = sq.lognorm(doubling_time_5percentile, doubling_time_95percentile, credibility=90)  # `Track Acceleration` Boostrap Analysis 95% CI range

# -----------
# SHIFT PARAMETER: How much earlier (in days) are capabilities developed internally versus made available to the public?
shift = sq.norm(30, 30 * 9, credibility=90, lclip=0)<|MERGE_RESOLUTION|>--- conflicted
+++ resolved
@@ -44,13 +44,10 @@
 reliability_needed = sq.mixture(
     [[0.2, 0.5], [0.5, 0.8], [0.1, 0.9], [0.1, 0.95], [0.1, 0.99]]
 )
-<<<<<<< HEAD
-=======
 if hacca_mode:
     reliability_needed = sq.mixture(
         [[0.2, 0.5], [0.5, 0.8], [0.1, 0.9], [0.1, 0.95], [0.1, 0.99]]
     )
->>>>>>> ca812cbe
 
 # Turn the reliability number into an actual adjustment mulitiplier
 def reliability_count_to_penalty(reliability):
